--- conflicted
+++ resolved
@@ -19,12 +19,12 @@
 )
 
 var _ = Describe("Resources API", func() {
-	var pipelineDB *dbfakes.FakePipelineDB
+	var fakePipelineDB *dbfakes.FakePipelineDB
 	var expectedSavedPipeline db.SavedPipeline
 
 	BeforeEach(func() {
-		pipelineDB = new(dbfakes.FakePipelineDB)
-		pipelineDBFactory.BuildReturns(pipelineDB)
+		fakePipelineDB = new(dbfakes.FakePipelineDB)
+		pipelineDBFactory.BuildReturns(fakePipelineDB)
 		expectedSavedPipeline = db.SavedPipeline{}
 		teamDB.GetPipelineByNameReturns(expectedSavedPipeline, nil)
 	})
@@ -41,108 +41,15 @@
 
 		Context("when getting the dashboard resources succeeds", func() {
 			BeforeEach(func() {
-<<<<<<< HEAD
-				pipelineDB.GetConfigReturns(atc.Config{
-					Groups: []atc.GroupConfig{
-						{
-							Name:      "group-1",
-							Resources: []string{"resource-1"},
-						},
-						{
-							Name:      "group-2",
-							Resources: []string{"resource-1", "resource-2"},
-						},
-=======
 				groupConfigs := []atc.GroupConfig{
 					{
 						Name:      "group-1",
 						Resources: []string{"resource-1"},
->>>>>>> 5ce9446d
 					},
 					{
 						Name:      "group-2",
 						Resources: []string{"resource-1", "resource-2"},
 					},
-<<<<<<< HEAD
-				}, 1, true, nil)
-			})
-
-			Context("when getting the check error succeeds", func() {
-				BeforeEach(func() {
-					pipelineDB.GetResourceStub = func(name string) (db.SavedResource, bool, error) {
-						if name == "resource-in-config-but-not-db" {
-							return db.SavedResource{}, false, nil
-						} else if name == "resource-2" {
-							return db.SavedResource{
-								ID:           1,
-								CheckError:   errors.New("sup"),
-								PipelineName: "a-pipeline",
-								Resource: db.Resource{
-									Name: name,
-								},
-							}, true, nil
-						} else {
-							return db.SavedResource{
-								ID:           2,
-								Paused:       true,
-								PipelineName: "a-pipeline",
-								Resource: db.Resource{
-									Name: name,
-								},
-							}, true, nil
-						}
-					}
-				})
-
-				It("returns 200 OK", func() {
-					Expect(response.StatusCode).To(Equal(http.StatusOK))
-				})
-
-				Context("when authenticated", func() {
-					BeforeEach(func() {
-						authValidator.IsAuthenticatedReturns(true)
-					})
-
-					It("returns each resource, including their check failure", func() {
-						body, err := ioutil.ReadAll(response.Body)
-						Expect(err).NotTo(HaveOccurred())
-
-						Expect(body).To(MatchJSON(`[
-							{
-								"name": "resource-1",
-								"type": "type-1",
-								"groups": ["group-1", "group-2"],
-								"paused": true,
-								"url": "/teams/a-team/pipelines/a-pipeline/resources/resource-1"
-							},
-							{
-								"name": "resource-2",
-								"type": "type-2",
-								"groups": ["group-2"],
-								"url": "/teams/a-team/pipelines/a-pipeline/resources/resource-2",
-								"failing_to_check": true,
-								"check_error": "sup"
-							},
-							{
-								"name": "resource-3",
-								"type": "type-3",
-								"groups": [],
-								"paused": true,
-								"url": "/teams/a-team/pipelines/a-pipeline/resources/resource-3"
-							}
-						]`))
-					})
-				})
-
-				Context("when one of resources is missing in database", func() {
-					BeforeEach(func() {
-						pipelineDB.GetConfigReturns(atc.Config{
-							Resources: []atc.ResourceConfig{
-								{Name: "resource-in-config-but-not-db", Type: "type-1"},
-							},
-						}, 1, true, nil)
-					})
-=======
 				}
 
 				dashboardResource1 := db.DashboardResource{
@@ -195,51 +102,15 @@
 			It("returns 200 OK", func() {
 				Expect(response.StatusCode).To(Equal(http.StatusOK))
 			})
->>>>>>> 5ce9446d
 
 			Context("when authenticated", func() {
 				BeforeEach(func() {
 					authValidator.IsAuthenticatedReturns(true)
 				})
 
-<<<<<<< HEAD
-				Context("when not authenticated", func() {
-					BeforeEach(func() {
-						authValidator.IsAuthenticatedReturns(false)
-					})
-
-					It("returns each resource, excluding their check failure", func() {
-						body, err := ioutil.ReadAll(response.Body)
-						Expect(err).NotTo(HaveOccurred())
-
-						Expect(body).To(MatchJSON(`[
-							{
-								"name": "resource-1",
-								"type": "type-1",
-								"groups": ["group-1", "group-2"],
-								"paused": true,
-								"url": "/teams/a-team/pipelines/a-pipeline/resources/resource-1"
-							},
-							{
-								"name": "resource-2",
-								"type": "type-2",
-								"groups": ["group-2"],
-								"url": "/teams/a-team/pipelines/a-pipeline/resources/resource-2",
-								"failing_to_check": true
-							},
-							{
-								"name": "resource-3",
-								"type": "type-3",
-								"groups": [],
-								"paused": true,
-								"url": "/teams/a-team/pipelines/a-pipeline/resources/resource-3"
-							}
-						]`))
-=======
 				It("returns each resource, including their check failure", func() {
 					body, err := ioutil.ReadAll(response.Body)
 					Expect(err).NotTo(HaveOccurred())
->>>>>>> 5ce9446d
 
 					Expect(body).To(MatchJSON(`[
 						{
@@ -247,13 +118,13 @@
 							"type": "type-1",
 							"groups": ["group-1", "group-2"],
 							"paused": true,
-							"url": "/pipelines/a-pipeline/resources/resource-1"
+							"url": "/teams/a-team/pipelines/a-pipeline/resources/resource-1"
 						},
 						{
 							"name": "resource-2",
 							"type": "type-2",
 							"groups": ["group-2"],
-							"url": "/pipelines/a-pipeline/resources/resource-2",
+							"url": "/teams/a-team/pipelines/a-pipeline/resources/resource-2",
 							"failing_to_check": true,
 							"check_error": "sup"
 						},
@@ -262,7 +133,7 @@
 							"type": "type-3",
 							"groups": [],
 							"paused": true,
-							"url": "/pipelines/a-pipeline/resources/resource-3"
+							"url": "/teams/a-team/pipelines/a-pipeline/resources/resource-3"
 						}
 					]`))
 				})
@@ -270,13 +141,7 @@
 
 			Context("when not authenticated", func() {
 				BeforeEach(func() {
-<<<<<<< HEAD
-					pipelineDB.GetResourceStub = func(name string) (db.SavedResource, bool, error) {
-						return db.SavedResource{}, false, errors.New("oh no!")
-					}
-=======
 					authValidator.IsAuthenticatedReturns(false)
->>>>>>> 5ce9446d
 				})
 
 				It("returns each resource, excluding their check failure", func() {
@@ -289,13 +154,13 @@
 							"type": "type-1",
 							"groups": ["group-1", "group-2"],
 							"paused": true,
-							"url": "/pipelines/a-pipeline/resources/resource-1"
+							"url": "/teams/a-team/pipelines/a-pipeline/resources/resource-1"
 						},
 						{
 							"name": "resource-2",
 							"type": "type-2",
 							"groups": ["group-2"],
-							"url": "/pipelines/a-pipeline/resources/resource-2",
+							"url": "/teams/a-team/pipelines/a-pipeline/resources/resource-2",
 							"failing_to_check": true
 						},
 						{
@@ -303,7 +168,7 @@
 							"type": "type-3",
 							"groups": [],
 							"paused": true,
-							"url": "/pipelines/a-pipeline/resources/resource-3"
+							"url": "/teams/a-team/pipelines/a-pipeline/resources/resource-3"
 						}
 					]`))
 				})
@@ -313,11 +178,7 @@
 		Context("when getting the resource config fails", func() {
 			Context("when the pipeline is no longer configured", func() {
 				BeforeEach(func() {
-<<<<<<< HEAD
-					pipelineDB.GetConfigReturns(atc.Config{}, 0, false, nil)
-=======
 					fakePipelineDB.GetResourcesReturns(nil, nil, false, nil)
->>>>>>> 5ce9446d
 				})
 
 				It("returns 404", func() {
@@ -327,11 +188,7 @@
 
 			Context("with an unknown error", func() {
 				BeforeEach(func() {
-<<<<<<< HEAD
-					pipelineDB.GetConfigReturns(atc.Config{}, 0, false, errors.New("oh no!"))
-=======
 					fakePipelineDB.GetResourcesReturns(nil, nil, false, errors.New("oh no!"))
->>>>>>> 5ce9446d
 				})
 
 				It("returns 500", func() {
@@ -359,12 +216,12 @@
 		})
 
 		It("calls to get the config from the pipelineDB", func() {
-			Expect(pipelineDB.GetConfigCallCount()).To(Equal(1))
+			Expect(fakePipelineDB.GetConfigCallCount()).To(Equal(1))
 		})
 
 		Context("when the call to get config returns an error", func() {
 			BeforeEach(func() {
-				pipelineDB.GetConfigReturns(atc.Config{}, 0, false, errors.New("disaster"))
+				fakePipelineDB.GetConfigReturns(atc.Config{}, 0, false, errors.New("disaster"))
 			})
 
 			It("returns a 500", func() {
@@ -374,7 +231,7 @@
 
 		Context("when the config in the database can't be found", func() {
 			BeforeEach(func() {
-				pipelineDB.GetConfigReturns(atc.Config{}, 0, false, nil)
+				fakePipelineDB.GetConfigReturns(atc.Config{}, 0, false, nil)
 			})
 
 			It("returns a 404", func() {
@@ -384,7 +241,7 @@
 
 		Context("when getting the config is successful", func() {
 			BeforeEach(func() {
-				pipelineDB.GetConfigReturns(atc.Config{
+				fakePipelineDB.GetConfigReturns(atc.Config{
 					Groups: []atc.GroupConfig{
 						{
 							Name:      "group-1",
@@ -417,8 +274,8 @@
 				})
 
 				It("looks it up in the database", func() {
-					Expect(pipelineDB.GetResourceCallCount()).To(Equal(1))
-					Expect(pipelineDB.GetResourceArgsForCall(0)).To(Equal("resource-1"))
+					Expect(fakePipelineDB.GetResourceCallCount()).To(Equal(1))
+					Expect(fakePipelineDB.GetResourceArgsForCall(0)).To(Equal("resource-1"))
 				})
 
 				Context("when the resource cannot be found in the database", func() {
@@ -433,7 +290,7 @@
 
 				Context("when the call to the db returns an error", func() {
 					BeforeEach(func() {
-						pipelineDB.GetResourceReturns(db.SavedResource{}, false, errors.New("Oh no!"))
+						fakePipelineDB.GetResourceReturns(db.SavedResource{}, false, errors.New("Oh no!"))
 					})
 
 					It("returns a 500 error", func() {
@@ -443,7 +300,7 @@
 
 				Context("when the call to get a resource succeeds", func() {
 					BeforeEach(func() {
-						pipelineDB.GetResourceReturns(db.SavedResource{
+						fakePipelineDB.GetResourceReturns(db.SavedResource{
 							ID:           1,
 							CheckError:   errors.New("sup"),
 							Paused:       true,
@@ -506,7 +363,7 @@
 		var response *http.Response
 
 		BeforeEach(func() {
-			pipelineDB.GetResourceReturns(db.SavedResource{
+			fakePipelineDB.GetResourceReturns(db.SavedResource{
 				Resource: db.Resource{
 					Name: "resource-name",
 				},
@@ -538,11 +395,11 @@
 
 			Context("when pausing the resource succeeds", func() {
 				BeforeEach(func() {
-					pipelineDB.PauseResourceReturns(nil)
+					fakePipelineDB.PauseResourceReturns(nil)
 				})
 
 				It("paused the right resource", func() {
-					Expect(pipelineDB.PauseResourceArgsForCall(0)).To(Equal("resource-name"))
+					Expect(fakePipelineDB.PauseResourceArgsForCall(0)).To(Equal("resource-name"))
 				})
 
 				It("returns 200", func() {
@@ -552,7 +409,7 @@
 
 			Context("when resource can not be found", func() {
 				BeforeEach(func() {
-					pipelineDB.GetResourceReturns(db.SavedResource{}, false, nil)
+					fakePipelineDB.GetResourceReturns(db.SavedResource{}, false, nil)
 				})
 
 				It("returns 404", func() {
@@ -562,7 +419,7 @@
 
 			Context("when pausing the resource fails", func() {
 				BeforeEach(func() {
-					pipelineDB.PauseResourceReturns(errors.New("welp"))
+					fakePipelineDB.PauseResourceReturns(errors.New("welp"))
 				})
 
 				It("returns 500", func() {
@@ -586,7 +443,7 @@
 		var response *http.Response
 
 		BeforeEach(func() {
-			pipelineDB.GetResourceReturns(db.SavedResource{
+			fakePipelineDB.GetResourceReturns(db.SavedResource{
 				Resource: db.Resource{
 					Name: "resource-name",
 				},
@@ -618,11 +475,11 @@
 
 			Context("when unpausing the resource succeeds", func() {
 				BeforeEach(func() {
-					pipelineDB.UnpauseResourceReturns(nil)
+					fakePipelineDB.UnpauseResourceReturns(nil)
 				})
 
 				It("unpaused the right resource", func() {
-					Expect(pipelineDB.UnpauseResourceArgsForCall(0)).To(Equal("resource-name"))
+					Expect(fakePipelineDB.UnpauseResourceArgsForCall(0)).To(Equal("resource-name"))
 				})
 
 				It("returns 200", func() {
@@ -632,7 +489,7 @@
 
 			Context("when resource can not be found", func() {
 				BeforeEach(func() {
-					pipelineDB.GetResourceReturns(db.SavedResource{}, false, nil)
+					fakePipelineDB.GetResourceReturns(db.SavedResource{}, false, nil)
 				})
 
 				It("returns 404", func() {
@@ -642,7 +499,7 @@
 
 			Context("when unpausing the resource fails", func() {
 				BeforeEach(func() {
-					pipelineDB.UnpauseResourceReturns(errors.New("welp"))
+					fakePipelineDB.UnpauseResourceReturns(errors.New("welp"))
 				})
 
 				It("returns 500", func() {
@@ -748,7 +605,7 @@
 							PipelineID: 42,
 						},
 					}
-					pipelineDB.GetLatestVersionedResourceReturns(returnedVersion, true, nil)
+					fakePipelineDB.GetLatestVersionedResourceReturns(returnedVersion, true, nil)
 				})
 
 				It("tries to scan with the latest version when no version is passed", func() {
@@ -761,7 +618,7 @@
 
 			Context("when failing to get latest version for resource", func() {
 				BeforeEach(func() {
-					pipelineDB.GetLatestVersionedResourceReturns(db.SavedVersionedResource{}, false, errors.New("disaster"))
+					fakePipelineDB.GetLatestVersionedResourceReturns(db.SavedVersionedResource{}, false, errors.New("disaster"))
 				})
 
 				It("returns 500", func() {
