--- conflicted
+++ resolved
@@ -16,55 +16,35 @@
 )
 
 type gardenFactory struct {
-<<<<<<< HEAD
-	workerClient         worker.Client
+	pool                 worker.Pool
+	client               worker.Client
 	resourceFetcher      resource.Fetcher
 	resourceFactory      resource.ResourceFactory
 	resourceCacheFactory db.ResourceCacheFactory
 	variablesFactory     creds.VariablesFactory
 	defaultLimits        atc.ContainerLimits
-=======
-	pool                  worker.Pool
-	client                worker.Client
-	resourceFetcher       resource.Fetcher
-	resourceCacheFactory  db.ResourceCacheFactory
-	resourceConfigFactory db.ResourceConfigFactory
-	variablesFactory      creds.VariablesFactory
-	defaultLimits         atc.ContainerLimits
-	strategy              worker.ContainerPlacementStrategy
-	resourceFactory       resource.ResourceFactory
->>>>>>> 425244de
+	strategy             worker.ContainerPlacementStrategy
 }
 
 func NewGardenFactory(
 	pool worker.Pool,
 	client worker.Client,
 	resourceFetcher resource.Fetcher,
+	resourceFactory resource.ResourceFactory,
 	resourceCacheFactory db.ResourceCacheFactory,
 	variablesFactory creds.VariablesFactory,
+	strategy worker.ContainerPlacementStrategy,
 	defaultLimits atc.ContainerLimits,
-	strategy worker.ContainerPlacementStrategy,
-	resourceFactory resource.ResourceFactory,
 ) Factory {
 	return &gardenFactory{
-<<<<<<< HEAD
-		workerClient:         workerClient,
+		pool:                 pool,
+		client:               client,
 		resourceFetcher:      resourceFetcher,
 		resourceFactory:      resourceFactory,
 		resourceCacheFactory: resourceCacheFactory,
 		variablesFactory:     variablesFactory,
 		defaultLimits:        defaultLimits,
-=======
-		pool:                  pool,
-		client:                client,
-		resourceFetcher:       resourceFetcher,
-		resourceCacheFactory:  resourceCacheFactory,
-		resourceConfigFactory: resourceConfigFactory,
-		variablesFactory:      variablesFactory,
-		defaultLimits:         defaultLimits,
-		strategy:              strategy,
-		resourceFactory:       resourceFactory,
->>>>>>> 425244de
+		strategy:             strategy,
 	}
 }
 
@@ -146,12 +126,8 @@
 		putInputs,
 
 		delegate,
-<<<<<<< HEAD
 		factory.resourceFactory,
-=======
 		factory.pool,
-		factory.resourceConfigFactory,
->>>>>>> 425244de
 		plan.ID,
 		workerMetadata,
 		stepMetadata,
@@ -159,7 +135,6 @@
 		creds.NewVersionedResourceTypes(variables, plan.Put.VersionedResourceTypes),
 
 		factory.strategy,
-		factory.resourceFactory,
 	)
 
 	return LogError(putStep, delegate)
