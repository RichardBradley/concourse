package scheduler_test

import (
	"errors"

	"code.cloudfoundry.org/lager/lagertest"
	"github.com/concourse/atc"
	"github.com/concourse/atc/db"
	"github.com/concourse/atc/db/algorithm"
	"github.com/concourse/atc/db/dbfakes"
	. "github.com/concourse/atc/scheduler"
	"github.com/concourse/atc/scheduler/inputmapper/inputmapperfakes"
	"github.com/concourse/atc/scheduler/schedulerfakes"
	. "github.com/onsi/ginkgo"
	. "github.com/onsi/gomega"
)

var _ = Describe("Scheduler", func() {
	var (
		fakeDB           *schedulerfakes.FakeSchedulerDB
		fakeInputMapper  *inputmapperfakes.FakeInputMapper
		fakeBuildStarter *schedulerfakes.FakeBuildStarter
		fakeScanner      *schedulerfakes.FakeScanner

		scheduler *Scheduler

		disaster error
	)

	BeforeEach(func() {
		fakeDB = new(schedulerfakes.FakeSchedulerDB)
		fakeInputMapper = new(inputmapperfakes.FakeInputMapper)
		fakeBuildStarter = new(schedulerfakes.FakeBuildStarter)
		fakeScanner = new(schedulerfakes.FakeScanner)

		scheduler = &Scheduler{
			DB:           fakeDB,
			InputMapper:  fakeInputMapper,
			BuildStarter: fakeBuildStarter,
			Scanner:      fakeScanner,
		}

		disaster = errors.New("bad thing")
	})

	Describe("Schedule", func() {
		var (
			versionsDB            *algorithm.VersionsDB
			jobConfigs            atc.JobConfigs
			nextPendingBuilds     []db.Build
			nextPendingBuildsJob1 []db.Build
			nextPendingBuildsJob2 []db.Build
			scheduleErr           error
		)

		BeforeEach(func() {
			nextPendingBuilds = []db.Build{new(dbfakes.FakeBuild)}
			nextPendingBuildsJob1 = []db.Build{new(dbfakes.FakeBuild), new(dbfakes.FakeBuild)}
			nextPendingBuildsJob2 = []db.Build{new(dbfakes.FakeBuild)}
			fakeDB.GetAllPendingBuildsReturns(map[string][]db.Build{
				"some-job":   nextPendingBuilds,
				"some-job-1": nextPendingBuildsJob1,
				"some-job-2": nextPendingBuildsJob2,
			}, nil)
		})

		JustBeforeEach(func() {
			versionsDB = &algorithm.VersionsDB{JobIDs: map[string]int{"j1": 1}}

			var waiter Waiter
			_, scheduleErr = scheduler.Schedule(
				lagertest.NewTestLogger("test"),
				versionsDB,
				jobConfigs,
				atc.ResourceConfigs{{Name: "some-resource"}},
				atc.ResourceTypes{{Name: "some-resource-type"}},
			)
			if waiter != nil {
				waiter.Wait()
			}
		})

		Context("when the job has no inputs", func() {
			BeforeEach(func() {
				jobConfigs = atc.JobConfigs{
					{Name: "some-job-1"},
					{Name: "some-job-2"},
				}
			})

			Context("when saving the next input mapping fails", func() {
				BeforeEach(func() {
					fakeInputMapper.SaveNextInputMappingReturns(nil, disaster)
				})

				It("returns the error", func() {
					Expect(scheduleErr).To(Equal(disaster))
				})
			})

			Context("when saving the next input mapping succeeds", func() {
				BeforeEach(func() {
					fakeInputMapper.SaveNextInputMappingReturns(algorithm.InputMapping{}, nil)
				})

				It("saved the next input mapping for the right job and versions", func() {
					Expect(fakeInputMapper.SaveNextInputMappingCallCount()).To(Equal(2))
					_, actualVersionsDB, actualJobConfig := fakeInputMapper.SaveNextInputMappingArgsForCall(0)
					Expect(actualVersionsDB).To(Equal(versionsDB))
					Expect(actualJobConfig).To(Equal(jobConfigs[0]))

					_, actualVersionsDB, actualJobConfig = fakeInputMapper.SaveNextInputMappingArgsForCall(1)
					Expect(actualVersionsDB).To(Equal(versionsDB))
					Expect(actualJobConfig).To(Equal(jobConfigs[1]))
				})

				Context("when starting pending builds for job fails", func() {
					BeforeEach(func() {
						fakeBuildStarter.TryStartPendingBuildsForJobReturns(disaster)
					})

					It("returns the error", func() {
						Expect(scheduleErr).To(Equal(disaster))
					})

					It("started all pending builds for the right job", func() {
						Expect(fakeBuildStarter.TryStartPendingBuildsForJobCallCount()).To(Equal(1))
						_, actualJob, actualResources, actualResourceTypes, actualPendingBuilds := fakeBuildStarter.TryStartPendingBuildsForJobArgsForCall(0)
						Expect(actualJob).To(Equal(jobConfigs[0]))
						Expect(actualResources).To(Equal(atc.ResourceConfigs{{Name: "some-resource"}}))
						Expect(actualResourceTypes).To(Equal(atc.ResourceTypes{{Name: "some-resource-type"}}))
						Expect(actualPendingBuilds).To(Equal(nextPendingBuildsJob1))
					})
				})

				Context("when starting all pending builds succeeds", func() {
					BeforeEach(func() {
						fakeBuildStarter.TryStartPendingBuildsForJobReturns(nil)
					})

					It("returns no error", func() {
						Expect(scheduleErr).NotTo(HaveOccurred())
					})

					It("didn't create a pending build", func() {
						Expect(fakeDB.EnsurePendingBuildExistsCallCount()).To(BeZero())
					})
				})
			})
		})

		Context("when the job has one trigger: true input", func() {
			BeforeEach(func() {
				jobConfigs = atc.JobConfigs{
					{
						Name: "some-job",
						Plan: atc.PlanSequence{
							{Get: "a", Trigger: true},
							{Get: "b", Trigger: false},
						},
					},
				}

				fakeBuildStarter.TryStartPendingBuildsForJobReturns(nil)
			})

			Context("when no input mapping is found", func() {
				BeforeEach(func() {
					fakeInputMapper.SaveNextInputMappingReturns(algorithm.InputMapping{}, nil)
				})

				It("starts all pending builds and returns no error", func() {
					Expect(fakeBuildStarter.TryStartPendingBuildsForJobCallCount()).To(Equal(1))
					Expect(scheduleErr).NotTo(HaveOccurred())
				})

				It("didn't create a pending build", func() {
					Expect(fakeDB.EnsurePendingBuildExistsCallCount()).To(BeZero())
				})
			})

			Context("when no first occurrence input has trigger: true", func() {
				BeforeEach(func() {
					fakeInputMapper.SaveNextInputMappingReturns(algorithm.InputMapping{
						"a": algorithm.InputVersion{VersionID: 1, FirstOccurrence: false},
						"b": algorithm.InputVersion{VersionID: 2, FirstOccurrence: true},
					}, nil)
				})

				It("starts all pending builds and returns no error", func() {
					Expect(fakeBuildStarter.TryStartPendingBuildsForJobCallCount()).To(Equal(1))
					Expect(scheduleErr).NotTo(HaveOccurred())
				})

				It("didn't create a pending build", func() {
					Expect(fakeDB.EnsurePendingBuildExistsCallCount()).To(BeZero())
				})
			})

			Context("when a first occurrence input has trigger: true", func() {
				BeforeEach(func() {
					fakeInputMapper.SaveNextInputMappingReturns(algorithm.InputMapping{
						"a": algorithm.InputVersion{VersionID: 1, FirstOccurrence: true},
						"b": algorithm.InputVersion{VersionID: 2, FirstOccurrence: false},
					}, nil)
				})

				Context("when creating a pending build fails", func() {
					BeforeEach(func() {
						fakeDB.EnsurePendingBuildExistsReturns(disaster)
					})

					It("returns the error", func() {
						Expect(scheduleErr).To(Equal(disaster))
					})

					It("created a pending build for the right job", func() {
						Expect(fakeDB.EnsurePendingBuildExistsCallCount()).To(Equal(1))
						Expect(fakeDB.EnsurePendingBuildExistsArgsForCall(0)).To(Equal("some-job"))
					})
				})

				Context("when creating a pending build succeeds", func() {
					BeforeEach(func() {
						fakeDB.EnsurePendingBuildExistsReturns(nil)
					})

					It("starts all pending builds and returns no error", func() {
						Expect(fakeBuildStarter.TryStartPendingBuildsForJobCallCount()).To(Equal(1))
						Expect(scheduleErr).NotTo(HaveOccurred())
					})
				})
			})
		})
	})

	Describe("TriggerImmediately", func() {
		var (
			jobConfig         atc.JobConfig
			triggeredBuild    db.Build
			triggerErr        error
			nextPendingBuilds []db.Build
		)

		JustBeforeEach(func() {
			jobConfig = atc.JobConfig{Name: "some-job", Plan: atc.PlanSequence{{Get: "input-1"}, {Get: "input-2"}}}

			var waiter Waiter
			triggeredBuild, waiter, triggerErr = scheduler.TriggerImmediately(
				lagertest.NewTestLogger("test"),
				jobConfig,
				atc.ResourceConfigs{{Name: "some-resource"}},
				atc.ResourceTypes{{Name: "some-resource-type"}})
			if waiter != nil {
				waiter.Wait()
			}
		})

		Context("when creating the build fails", func() {
			BeforeEach(func() {
				fakeDB.CreateJobBuildReturns(nil, disaster)
			})

			It("returns the error", func() {
				Expect(triggerErr).To(Equal(disaster))
			})
		})

		Context("when creating the build succeeds", func() {
			var createdBuild *dbfakes.FakeBuild

			BeforeEach(func() {
				createdBuild = new(dbfakes.FakeBuild)
				createdBuild.IsManuallyTriggeredReturns(true)
				fakeDB.CreateJobBuildReturns(createdBuild, nil)
			})
<<<<<<< HEAD
		})

		Context("when it gets the lock", func() {
			var fakeLock *dbfakes.FakeLock

			BeforeEach(func() {
				fakeLock = new(dbfakes.FakeLock)
				fakeDB.AcquireResourceCheckingForJobLockStub = func(lager.Logger, string) (db.Lock, bool, error) {
					defer GinkgoRecover()
					Expect(fakeDB.CreateJobBuildCallCount()).To(BeZero())
					return fakeLock, true, nil
				}
=======

			It("tried to create a build for the right job", func() {
				Expect(fakeDB.CreateJobBuildCallCount()).To(Equal(1))
				Expect(fakeDB.CreateJobBuildArgsForCall(0)).To(Equal("some-job"))
>>>>>>> ca18828a
			})

			Context("when get pending builds for job fails", func() {
				BeforeEach(func() {
					fakeDB.GetPendingBuildsForJobReturns(nil, disaster)
				})

<<<<<<< HEAD
				It("created a build for the right job after acquiring the lock", func() {
					Expect(fakeDB.CreateJobBuildCallCount()).To(Equal(1))
					Expect(fakeDB.CreateJobBuildArgsForCall(0)).To(Equal("some-job"))
				})

				It("releases the lock", func() {
					Expect(fakeLock.ReleaseCallCount()).To(Equal(1))
=======
				It("does not try to start pending builds for job", func() {
					Expect(fakeBuildStarter.TryStartPendingBuildsForJobCallCount()).To(Equal(0))
>>>>>>> ca18828a
				})
			})

			Context("when get pending builds for job succeeds", func() {
				BeforeEach(func() {
					nextPendingBuilds = []db.Build{new(dbfakes.FakeBuild)}
					fakeDB.GetPendingBuildsForJobReturns(nextPendingBuilds, nil)
				})

<<<<<<< HEAD
				Context("when resource checking fails", func() {
					BeforeEach(func() {
						fakeScanner.ScanReturns(disaster)
					})

					It("releases the lock and returns the build", func() {
						Expect(triggerErr).NotTo(HaveOccurred())
						Expect(triggeredBuild).To(Equal(createdBuild))
						Expect(fakeLock.ReleaseCallCount()).To(Equal(1))
					})
=======
				It("tried to get pending builds for the right job", func() {
					Expect(fakeDB.GetPendingBuildsForJobCallCount()).To(Equal(1))
					Expect(fakeDB.GetPendingBuildsForJobArgsForCall(0)).To(Equal("some-job"))
>>>>>>> ca18828a
				})

				Context("when trying to start pending builds succeeds", func() {
					BeforeEach(func() {
<<<<<<< HEAD
						fakeScanner.ScanStub = func(lager.Logger, string) error {
							defer GinkgoRecover()
							Expect(fakeDB.LoadVersionsDBCallCount()).To(BeZero())
							return nil
						}
					})

					Context("when loading the versions DB fails", func() {
						BeforeEach(func() {
							fakeDB.LoadVersionsDBReturns(nil, disaster)
						})

						It("releases the lock and returns the build", func() {
							Expect(triggerErr).NotTo(HaveOccurred())
							Expect(triggeredBuild).To(Equal(createdBuild))
							Expect(fakeLock.ReleaseCallCount()).To(Equal(1))
						})

						It("checked for the right resources", func() {
							Expect(fakeScanner.ScanCallCount()).To(Equal(2))
							_, resource1 := fakeScanner.ScanArgsForCall(0)
							_, resource2 := fakeScanner.ScanArgsForCall(1)
							Expect([]string{resource1, resource2}).To(ConsistOf("input-1", "input-2"))
						})

						It("loaded the versions DB after checking all the resources", func() {
							Expect(fakeDB.LoadVersionsDBCallCount()).To(Equal(1))
						})
					})

					Context("when loading the versions DB succeeds", func() {
						var versionsDB *algorithm.VersionsDB

						BeforeEach(func() {
							versionsDB = &algorithm.VersionsDB{JobIDs: map[string]int{"j1": 1}}
							fakeDB.LoadVersionsDBReturns(versionsDB, nil)
						})

						Context("when saving the next input mapping fails", func() {
							BeforeEach(func() {
								fakeInputMapper.SaveNextInputMappingReturns(nil, disaster)
							})

							It("releases the lock and returns the build", func() {
								Expect(triggerErr).NotTo(HaveOccurred())
								Expect(triggeredBuild).To(Equal(createdBuild))
								Expect(fakeLock.ReleaseCallCount()).To(Equal(1))
							})

							It("saved the next input mapping for the right job and versions", func() {
								Expect(fakeInputMapper.SaveNextInputMappingCallCount()).To(Equal(1))
								_, actualVersionsDB, actualJobConfig := fakeInputMapper.SaveNextInputMappingArgsForCall(0)
								Expect(actualVersionsDB).To(Equal(versionsDB))
								Expect(actualJobConfig).To(Equal(jobConfig))
							})
						})

						Context("when saving the next input mapping succeeds", func() {
							BeforeEach(func() {
								fakeInputMapper.SaveNextInputMappingStub = func(lager.Logger, *algorithm.VersionsDB, atc.JobConfig) (algorithm.InputMapping, error) {
									defer GinkgoRecover()
									Expect(fakeLock.ReleaseCallCount()).To(BeZero())
									return nil, nil
								}
							})

							Context("when starting all pending builds fails", func() {
								BeforeEach(func() {
									fakeBuildStarter.TryStartPendingBuildsForJobStub = func(lager.Logger, atc.JobConfig, atc.ResourceConfigs, atc.ResourceTypes, []db.Build) error {
										defer GinkgoRecover()
										Expect(fakeLock.ReleaseCallCount()).To(Equal(1))
										return disaster
									}
								})

								It("saved the next input mapping before breaking the lock and returns the build", func() {
									Expect(triggerErr).NotTo(HaveOccurred())
									Expect(triggeredBuild).To(Equal(createdBuild))
									Expect(fakeLock.ReleaseCallCount()).NotTo(BeZero())
								})

								It("started all pending builds for the right job after breaking the lock", func() {
									Expect(fakeBuildStarter.TryStartPendingBuildsForJobCallCount()).To(Equal(1))
									_, actualJob, actualResources, actualResourceTypes, actualPendingBuilds := fakeBuildStarter.TryStartPendingBuildsForJobArgsForCall(0)
									Expect(actualJob).To(Equal(jobConfig))
									Expect(actualResources).To(Equal(atc.ResourceConfigs{{Name: "some-resource"}}))
									Expect(actualResourceTypes).To(Equal(atc.ResourceTypes{{Name: "some-resource-type"}}))
									Expect(actualPendingBuilds).To(Equal([]db.Build{createdBuild}))
								})
							})

							Context("when starting all pending builds succeeds", func() {
								BeforeEach(func() {
									fakeBuildStarter.TryStartPendingBuildsForJobReturns(nil)
								})

								It("returns the build", func() {
									Expect(triggerErr).NotTo(HaveOccurred())
									Expect(triggeredBuild).To(Equal(createdBuild))
								})
							})
						})
=======
						fakeBuildStarter.TryStartPendingBuildsForJobReturns(nil)
					})

					It("tries to start builds for the right job", func() {
						Expect(fakeBuildStarter.TryStartPendingBuildsForJobCallCount()).To(Equal(1))
						_, _, _, _, b := fakeBuildStarter.TryStartPendingBuildsForJobArgsForCall(0)
						Expect(b).To(Equal(nextPendingBuilds))
>>>>>>> ca18828a
					})
				})
			})
		})
	})

	Describe("SaveNextInputMapping", func() {
		var saveErr error

		JustBeforeEach(func() {
			saveErr = scheduler.SaveNextInputMapping(lagertest.NewTestLogger("test"), atc.JobConfig{Name: "some-job"})
		})

		Context("when loading the versions DB fails", func() {
			BeforeEach(func() {
				fakeDB.LoadVersionsDBReturns(nil, disaster)
			})

			It("returns the error", func() {
				Expect(saveErr).To(Equal(disaster))
			})
		})

		Context("when loading the versions DB succeeds", func() {
			var versionsDB *algorithm.VersionsDB

			BeforeEach(func() {
				versionsDB = &algorithm.VersionsDB{JobIDs: map[string]int{"j1": 1}}
				fakeDB.LoadVersionsDBReturns(versionsDB, nil)
			})

			Context("when saving the next input mapping fails", func() {
				BeforeEach(func() {
					fakeInputMapper.SaveNextInputMappingReturns(nil, disaster)
				})

				It("returns the error", func() {
					Expect(saveErr).To(Equal(disaster))
				})

				It("saved the next input mapping for the right job and versions", func() {
					Expect(fakeInputMapper.SaveNextInputMappingCallCount()).To(Equal(1))
					_, actualVersionsDB, actualJobConfig := fakeInputMapper.SaveNextInputMappingArgsForCall(0)
					Expect(actualVersionsDB).To(Equal(versionsDB))
					Expect(actualJobConfig).To(Equal(atc.JobConfig{Name: "some-job"}))
				})
			})

			Context("when saving the next input mapping succeeds", func() {
				BeforeEach(func() {
					fakeInputMapper.SaveNextInputMappingReturns(algorithm.InputMapping{
						"some-input": algorithm.InputVersion{VersionID: 1, FirstOccurrence: true},
					}, nil)
				})

				It("returns no error", func() {
					Expect(saveErr).NotTo(HaveOccurred())
				})
			})
		})
	})
})<|MERGE_RESOLUTION|>--- conflicted
+++ resolved
@@ -274,25 +274,10 @@
 				createdBuild.IsManuallyTriggeredReturns(true)
 				fakeDB.CreateJobBuildReturns(createdBuild, nil)
 			})
-<<<<<<< HEAD
-		})
-
-		Context("when it gets the lock", func() {
-			var fakeLock *dbfakes.FakeLock
-
-			BeforeEach(func() {
-				fakeLock = new(dbfakes.FakeLock)
-				fakeDB.AcquireResourceCheckingForJobLockStub = func(lager.Logger, string) (db.Lock, bool, error) {
-					defer GinkgoRecover()
-					Expect(fakeDB.CreateJobBuildCallCount()).To(BeZero())
-					return fakeLock, true, nil
-				}
-=======
 
 			It("tried to create a build for the right job", func() {
 				Expect(fakeDB.CreateJobBuildCallCount()).To(Equal(1))
 				Expect(fakeDB.CreateJobBuildArgsForCall(0)).To(Equal("some-job"))
->>>>>>> ca18828a
 			})
 
 			Context("when get pending builds for job fails", func() {
@@ -300,18 +285,8 @@
 					fakeDB.GetPendingBuildsForJobReturns(nil, disaster)
 				})
 
-<<<<<<< HEAD
-				It("created a build for the right job after acquiring the lock", func() {
-					Expect(fakeDB.CreateJobBuildCallCount()).To(Equal(1))
-					Expect(fakeDB.CreateJobBuildArgsForCall(0)).To(Equal("some-job"))
-				})
-
-				It("releases the lock", func() {
-					Expect(fakeLock.ReleaseCallCount()).To(Equal(1))
-=======
 				It("does not try to start pending builds for job", func() {
 					Expect(fakeBuildStarter.TryStartPendingBuildsForJobCallCount()).To(Equal(0))
->>>>>>> ca18828a
 				})
 			})
 
@@ -321,130 +296,13 @@
 					fakeDB.GetPendingBuildsForJobReturns(nextPendingBuilds, nil)
 				})
 
-<<<<<<< HEAD
-				Context("when resource checking fails", func() {
-					BeforeEach(func() {
-						fakeScanner.ScanReturns(disaster)
-					})
-
-					It("releases the lock and returns the build", func() {
-						Expect(triggerErr).NotTo(HaveOccurred())
-						Expect(triggeredBuild).To(Equal(createdBuild))
-						Expect(fakeLock.ReleaseCallCount()).To(Equal(1))
-					})
-=======
 				It("tried to get pending builds for the right job", func() {
 					Expect(fakeDB.GetPendingBuildsForJobCallCount()).To(Equal(1))
 					Expect(fakeDB.GetPendingBuildsForJobArgsForCall(0)).To(Equal("some-job"))
->>>>>>> ca18828a
 				})
 
 				Context("when trying to start pending builds succeeds", func() {
 					BeforeEach(func() {
-<<<<<<< HEAD
-						fakeScanner.ScanStub = func(lager.Logger, string) error {
-							defer GinkgoRecover()
-							Expect(fakeDB.LoadVersionsDBCallCount()).To(BeZero())
-							return nil
-						}
-					})
-
-					Context("when loading the versions DB fails", func() {
-						BeforeEach(func() {
-							fakeDB.LoadVersionsDBReturns(nil, disaster)
-						})
-
-						It("releases the lock and returns the build", func() {
-							Expect(triggerErr).NotTo(HaveOccurred())
-							Expect(triggeredBuild).To(Equal(createdBuild))
-							Expect(fakeLock.ReleaseCallCount()).To(Equal(1))
-						})
-
-						It("checked for the right resources", func() {
-							Expect(fakeScanner.ScanCallCount()).To(Equal(2))
-							_, resource1 := fakeScanner.ScanArgsForCall(0)
-							_, resource2 := fakeScanner.ScanArgsForCall(1)
-							Expect([]string{resource1, resource2}).To(ConsistOf("input-1", "input-2"))
-						})
-
-						It("loaded the versions DB after checking all the resources", func() {
-							Expect(fakeDB.LoadVersionsDBCallCount()).To(Equal(1))
-						})
-					})
-
-					Context("when loading the versions DB succeeds", func() {
-						var versionsDB *algorithm.VersionsDB
-
-						BeforeEach(func() {
-							versionsDB = &algorithm.VersionsDB{JobIDs: map[string]int{"j1": 1}}
-							fakeDB.LoadVersionsDBReturns(versionsDB, nil)
-						})
-
-						Context("when saving the next input mapping fails", func() {
-							BeforeEach(func() {
-								fakeInputMapper.SaveNextInputMappingReturns(nil, disaster)
-							})
-
-							It("releases the lock and returns the build", func() {
-								Expect(triggerErr).NotTo(HaveOccurred())
-								Expect(triggeredBuild).To(Equal(createdBuild))
-								Expect(fakeLock.ReleaseCallCount()).To(Equal(1))
-							})
-
-							It("saved the next input mapping for the right job and versions", func() {
-								Expect(fakeInputMapper.SaveNextInputMappingCallCount()).To(Equal(1))
-								_, actualVersionsDB, actualJobConfig := fakeInputMapper.SaveNextInputMappingArgsForCall(0)
-								Expect(actualVersionsDB).To(Equal(versionsDB))
-								Expect(actualJobConfig).To(Equal(jobConfig))
-							})
-						})
-
-						Context("when saving the next input mapping succeeds", func() {
-							BeforeEach(func() {
-								fakeInputMapper.SaveNextInputMappingStub = func(lager.Logger, *algorithm.VersionsDB, atc.JobConfig) (algorithm.InputMapping, error) {
-									defer GinkgoRecover()
-									Expect(fakeLock.ReleaseCallCount()).To(BeZero())
-									return nil, nil
-								}
-							})
-
-							Context("when starting all pending builds fails", func() {
-								BeforeEach(func() {
-									fakeBuildStarter.TryStartPendingBuildsForJobStub = func(lager.Logger, atc.JobConfig, atc.ResourceConfigs, atc.ResourceTypes, []db.Build) error {
-										defer GinkgoRecover()
-										Expect(fakeLock.ReleaseCallCount()).To(Equal(1))
-										return disaster
-									}
-								})
-
-								It("saved the next input mapping before breaking the lock and returns the build", func() {
-									Expect(triggerErr).NotTo(HaveOccurred())
-									Expect(triggeredBuild).To(Equal(createdBuild))
-									Expect(fakeLock.ReleaseCallCount()).NotTo(BeZero())
-								})
-
-								It("started all pending builds for the right job after breaking the lock", func() {
-									Expect(fakeBuildStarter.TryStartPendingBuildsForJobCallCount()).To(Equal(1))
-									_, actualJob, actualResources, actualResourceTypes, actualPendingBuilds := fakeBuildStarter.TryStartPendingBuildsForJobArgsForCall(0)
-									Expect(actualJob).To(Equal(jobConfig))
-									Expect(actualResources).To(Equal(atc.ResourceConfigs{{Name: "some-resource"}}))
-									Expect(actualResourceTypes).To(Equal(atc.ResourceTypes{{Name: "some-resource-type"}}))
-									Expect(actualPendingBuilds).To(Equal([]db.Build{createdBuild}))
-								})
-							})
-
-							Context("when starting all pending builds succeeds", func() {
-								BeforeEach(func() {
-									fakeBuildStarter.TryStartPendingBuildsForJobReturns(nil)
-								})
-
-								It("returns the build", func() {
-									Expect(triggerErr).NotTo(HaveOccurred())
-									Expect(triggeredBuild).To(Equal(createdBuild))
-								})
-							})
-						})
-=======
 						fakeBuildStarter.TryStartPendingBuildsForJobReturns(nil)
 					})
 
@@ -452,7 +310,6 @@
 						Expect(fakeBuildStarter.TryStartPendingBuildsForJobCallCount()).To(Equal(1))
 						_, _, _, _, b := fakeBuildStarter.TryStartPendingBuildsForJobArgsForCall(0)
 						Expect(b).To(Equal(nextPendingBuilds))
->>>>>>> ca18828a
 					})
 				})
 			})
