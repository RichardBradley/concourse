module NotFound.NotFound exposing (handleCallback, init, update, view)

import Html exposing (Html)
import Html.Attributes exposing (class, href, id, src, style)
import Message.Callback exposing (Callback)
import Message.Effects as Effects exposing (Effect)
import Message.Message exposing (Message(..))
import NotFound.Model exposing (Model)
import Routes
import TopBar.Model
import TopBar.Styles
import TopBar.TopBar as TopBar
import UserState exposing (UserState)


type alias Flags =
    { route : Routes.Route
    , notFoundImgSrc : String
    }


init : Flags -> ( Model, List Effect )
init flags =
    let
        ( topBar, topBarEffects ) =
            TopBar.init { route = flags.route }
    in
    ( { notFoundImgSrc = flags.notFoundImgSrc
      , isUserMenuExpanded = topBar.isUserMenuExpanded
      , isPinMenuExpanded = topBar.isPinMenuExpanded
      , groups = topBar.groups
      , route = topBar.route
      , dropdown = topBar.dropdown
      , screenSize = topBar.screenSize
      , shiftDown = topBar.shiftDown
      }
    , topBarEffects ++ [ Effects.SetTitle "Not Found " ]
    )


update : Message -> ( Model, List Effect ) -> ( Model, List Effect )
update msg ( model, effects ) =
    TopBar.update msg ( model, effects )


handleCallback : Callback -> ( Model, List Effect ) -> ( Model, List Effect )
handleCallback msg ( model, effects ) =
    TopBar.handleCallback msg ( model, effects )


view : UserState -> Model -> Html Message
view userState model =
    Html.div []
        [ Html.div
            [ style TopBar.Styles.pageIncludingTopBar
            , id "page-including-top-bar"
            ]
<<<<<<< HEAD
            [ TopBar.view userState Nothing model |> Html.map FromTopBar
=======
            [ TopBar.view userState TopBar.Model.None model
>>>>>>> 6112ff3e
            , Html.div [ id "page-below-top-bar", style TopBar.Styles.pageBelowTopBar ]
                [ Html.div [ class "notfound" ]
                    [ Html.div [ class "title" ] [ Html.text "404" ]
                    , Html.div [ class "reason" ] [ Html.text "this page was not found" ]
                    , Html.img [ src model.notFoundImgSrc ] []
                    , Html.div [ class "help-message" ]
                        [ Html.text "Not to worry, you can head"
                        , Html.br [] []
                        , Html.text "back to the "
                        , Html.a [ href "/" ] [ Html.text "home page" ]
                        ]
                    ]
                ]
            ]
        ]<|MERGE_RESOLUTION|>--- conflicted
+++ resolved
@@ -55,11 +55,7 @@
             [ style TopBar.Styles.pageIncludingTopBar
             , id "page-including-top-bar"
             ]
-<<<<<<< HEAD
-            [ TopBar.view userState Nothing model |> Html.map FromTopBar
-=======
-            [ TopBar.view userState TopBar.Model.None model
->>>>>>> 6112ff3e
+            [ TopBar.view userState Nothing model
             , Html.div [ id "page-below-top-bar", style TopBar.Styles.pageBelowTopBar ]
                 [ Html.div [ class "notfound" ]
                     [ Html.div [ class "title" ] [ Html.text "404" ]
