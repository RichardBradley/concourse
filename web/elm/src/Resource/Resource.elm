module Resource.Resource exposing
    ( Flags
    , changeToResource
    , getUpdateMessage
    , handleCallback
    , handleDelivery
    , init
    , subscriptions
    , update
    , view
    , viewPinButton
    , viewVersionBody
    , viewVersionHeader
    )

import Concourse
import Concourse.BuildStatus
import Concourse.Pagination
    exposing
        ( Page
        , Paginated
        , Pagination
        , chevron
        , chevronContainer
        , equal
        )
import Date exposing (Date)
import Date.Format
import Dict
import DictView
import Duration exposing (Duration)
<<<<<<< HEAD
=======
import EffectTransformer exposing (ET)
>>>>>>> ab1c8c6f
import Html exposing (Html)
import Html.Attributes
    exposing
        ( attribute
        , class
        , href
        , id
        , placeholder
        , style
        , title
        , value
        )
import Html.Events
    exposing
        ( onBlur
        , onClick
        , onFocus
        , onInput
        , onMouseEnter
        , onMouseLeave
        , onMouseOut
        , onMouseOver
        )
import Http
import Keycodes
import List.Extra
import Maybe.Extra as ME
import Message.Callback exposing (Callback(..))
import Message.Effects exposing (Effect(..), setTitle)
import Message.Message as Message exposing (Hoverable(..), Message(..))
import Message.Subscription as Subscription exposing (Delivery(..), Interval(..), Subscription(..))
import Pinned exposing (ResourcePinState(..), VersionPinState(..))
import Resource.Models as Models exposing (Model)
import Resource.Styles
import Routes
import Spinner
import StrictEvents
import Time exposing (Time)
import TopBar.Styles
import TopBar.TopBar as TopBar
import UpdateMsg exposing (UpdateMsg)
import UserState exposing (UserState(..))


type alias Flags =
    { resourceId : Concourse.ResourceIdentifier
    , paging : Maybe Concourse.Pagination.Page
    }


init : Flags -> ( Model, List Effect )
init flags =
    let
        ( topBar, topBarEffects ) =
            TopBar.init { route = Routes.Resource { id = flags.resourceId, page = Nothing } }

        model =
            { resourceIdentifier = flags.resourceId
            , pageStatus = Err Models.Empty
            , checkStatus = Models.CheckingSuccessfully
            , checkError = ""
            , checkSetupError = ""
            , hovered = Nothing
            , lastChecked = Nothing
            , pinnedVersion = NotPinned
            , currentPage = flags.paging
            , versions =
                { content = []
                , pagination = { previousPage = Nothing, nextPage = Nothing }
                }
            , now = Nothing
            , pinCommentLoading = False
            , ctrlDown = False
            , textAreaFocused = False
            , isUserMenuExpanded = topBar.isUserMenuExpanded
            , isPinMenuExpanded = topBar.isPinMenuExpanded
            , route = topBar.route
            , groups = topBar.groups
            , dropdown = topBar.dropdown
            , screenSize = topBar.screenSize
            , shiftDown = topBar.shiftDown
            }
    in
    ( model
    , topBarEffects ++ [ FetchResource flags.resourceId, FetchVersionedResources flags.resourceId flags.paging ]
    )


changeToResource : Flags -> ET Model
changeToResource flags ( model, effects ) =
    ( { model
        | currentPage = flags.paging
        , versions =
            { content = []
            , pagination = { previousPage = Nothing, nextPage = Nothing }
            }
      }
    , effects ++ [ FetchVersionedResources model.resourceIdentifier flags.paging ]
    )


updatePinnedVersion : Concourse.Resource -> Model -> Model
updatePinnedVersion resource model =
    case ( resource.pinnedVersion, resource.pinnedInConfig ) of
        ( Nothing, _ ) ->
            case model.pinnedVersion of
                PinningTo _ ->
                    model

                _ ->
                    { model | pinnedVersion = NotPinned }

        ( Just v, True ) ->
            { model | pinnedVersion = PinnedStaticallyTo v }

        ( Just newVersion, False ) ->
            let
                pristineComment =
                    resource.pinComment |> Maybe.withDefault ""
            in
            case model.pinnedVersion of
                UnpinningFrom c _ ->
                    { model | pinnedVersion = UnpinningFrom c newVersion }

                PinnedDynamicallyTo { comment } _ ->
                    { model
                        | pinnedVersion =
                            PinnedDynamicallyTo
                                { comment = comment
                                , pristineComment = pristineComment
                                }
                                newVersion
                    }

                _ ->
                    { model
                        | pinnedVersion =
                            PinnedDynamicallyTo
                                { comment = pristineComment
                                , pristineComment = pristineComment
                                }
                                newVersion
                    }


hasPinnedVersion : Model -> Concourse.Version -> Bool
hasPinnedVersion model v =
    case model.pinnedVersion of
        PinnedStaticallyTo pv ->
            v == pv

        PinnedDynamicallyTo _ pv ->
            v == pv

        UnpinningFrom _ pv ->
            v == pv

        _ ->
            False


getUpdateMessage : Model -> UpdateMsg
getUpdateMessage model =
    if model.pageStatus == Err Models.NotFound then
        UpdateMsg.NotFound

    else
        UpdateMsg.AOK


subscriptions : Model -> List Subscription
subscriptions model =
    [ OnClockTick Subscription.FiveSeconds
    , OnClockTick Subscription.OneSecond
    , OnKeyDown
    , OnKeyUp
    ]


handleCallback : Callback -> ET Model
handleCallback msg =
    TopBar.handleCallback msg >> handleCallbackBody msg


handleCallbackBody : Callback -> ET Model
handleCallbackBody action ( model, effects ) =
    case action of
        ResourceFetched (Ok resource) ->
            ( { model
                | pageStatus = Ok ()
                , resourceIdentifier =
                    { teamName = resource.teamName
                    , pipelineName = resource.pipelineName
                    , resourceName = resource.name
                    }
                , checkStatus =
                    if resource.failingToCheck then
                        Models.FailingToCheck

                    else
                        Models.CheckingSuccessfully
                , checkError = resource.checkError
                , checkSetupError = resource.checkSetupError
                , lastChecked = resource.lastChecked
              }
                |> updatePinnedVersion resource
            , effects ++ [ SetTitle <| resource.name ++ " - " ]
            )

        ResourceFetched (Err err) ->
            case Debug.log "failed to fetch resource" err of
                Http.BadStatus { status } ->
                    if status.code == 401 then
                        ( model, effects ++ [ RedirectToLogin ] )

                    else if status.code == 404 then
                        ( { model | pageStatus = Err Models.NotFound }, effects )

                    else
                        ( model, effects )

                _ ->
                    ( model, effects )

        VersionedResourcesFetched (Ok ( requestedPage, paginated )) ->
            let
                fetchedPage =
                    permalink paginated.content

                versions =
                    { pagination = paginated.pagination
                    , content =
                        paginated.content
                            |> List.map
                                (\vr ->
                                    let
                                        existingVersion : Maybe Models.Version
                                        existingVersion =
                                            model.versions.content
                                                |> List.Extra.find
                                                    (\v ->
                                                        v.id.versionID == vr.id
                                                    )

                                        enabledStateAccordingToServer : Models.VersionEnabledState
                                        enabledStateAccordingToServer =
                                            if vr.enabled then
                                                Models.Enabled

                                            else
                                                Models.Disabled
                                    in
                                    case existingVersion of
                                        Just ev ->
                                            { ev
                                                | enabled =
                                                    if ev.enabled == Models.Changing then
                                                        Models.Changing

                                                    else
                                                        enabledStateAccordingToServer
                                            }

                                        Nothing ->
                                            { id =
                                                { teamName = model.resourceIdentifier.teamName
                                                , pipelineName = model.resourceIdentifier.pipelineName
                                                , resourceName = model.resourceIdentifier.resourceName
                                                , versionID = vr.id
                                                }
                                            , version = vr.version
                                            , metadata = vr.metadata
                                            , enabled = enabledStateAccordingToServer
                                            , expanded = False
                                            , inputTo = []
                                            , outputOf = []
                                            , showTooltip = False
                                            }
                                )
                    }

                newModel =
                    \newPage ->
                        { model
                            | versions = versions
                            , currentPage = newPage
                        }

                chosenModelWith =
                    \requestedPageUnwrapped ->
                        case model.currentPage of
                            Nothing ->
                                newModel <| Just fetchedPage

                            Just page ->
                                if Concourse.Pagination.equal page requestedPageUnwrapped then
                                    newModel <| requestedPage

                                else
                                    model
            in
            case requestedPage of
                Nothing ->
                    ( newModel (Just fetchedPage), effects )

                Just requestedPageUnwrapped ->
                    ( chosenModelWith requestedPageUnwrapped
                    , effects
                    )

        VersionedResourcesFetched (Err err) ->
            flip always (Debug.log "failed to fetch versioned resources" err) <|
                ( model, effects )

        InputToFetched (Ok ( versionID, builds )) ->
            ( updateVersion versionID (\v -> { v | inputTo = builds }) model
            , effects
            )

        OutputOfFetched (Ok ( versionID, builds )) ->
            ( updateVersion versionID (\v -> { v | outputOf = builds }) model
            , effects
            )

        VersionPinned (Ok ()) ->
            let
                newPinnedVersion =
                    Pinned.finishPinning
                        (\pinningTo ->
                            model.versions.content
                                |> List.Extra.find (\v -> v.id == pinningTo)
                                |> Maybe.map .version
                        )
                        model.pinnedVersion
            in
            ( { model | pinnedVersion = newPinnedVersion }, effects )

        VersionPinned (Err _) ->
            ( { model | pinnedVersion = NotPinned }
            , effects
            )

        VersionUnpinned (Ok ()) ->
            ( { model | pinnedVersion = NotPinned }
            , effects ++ [ FetchResource model.resourceIdentifier ]
            )

        VersionUnpinned (Err _) ->
            ( { model | pinnedVersion = Pinned.quitUnpinning model.pinnedVersion }
            , effects
            )

        VersionToggled action versionID result ->
            let
                newEnabledState : Models.VersionEnabledState
                newEnabledState =
                    case ( result, action ) of
                        ( Ok (), Message.Enable ) ->
                            Models.Enabled

                        ( Ok (), Message.Disable ) ->
                            Models.Disabled

                        ( Err _, Message.Enable ) ->
                            Models.Disabled

                        ( Err _, Message.Disable ) ->
                            Models.Enabled
            in
            ( updateVersion versionID (\v -> { v | enabled = newEnabledState }) model
            , effects
            )

        Checked (Ok ()) ->
            ( { model | checkStatus = Models.CheckingSuccessfully }
            , effects
                ++ [ FetchResource model.resourceIdentifier
                   , FetchVersionedResources
                        model.resourceIdentifier
                        model.currentPage
                   ]
            )

        Checked (Err err) ->
            ( { model | checkStatus = Models.FailingToCheck }
            , case err of
                Http.BadStatus { status } ->
                    if status.code == 401 then
                        effects ++ [ RedirectToLogin ]

                    else
                        effects ++ [ FetchResource model.resourceIdentifier ]

                _ ->
                    effects
            )

        CommentSet result ->
            ( { model
                | pinCommentLoading = False
                , pinnedVersion =
                    case ( result, model.pinnedVersion ) of
                        ( Ok (), PinnedDynamicallyTo { comment } v ) ->
                            PinnedDynamicallyTo
                                { comment = comment
                                , pristineComment = comment
                                }
                                v

                        ( _, pv ) ->
                            pv
              }
            , effects ++ [ FetchResource model.resourceIdentifier ]
            )

        _ ->
            ( model, effects )


handleDelivery : Delivery -> ET Model
handleDelivery delivery ( model, effects ) =
    case delivery of
        KeyDown keycode ->
            if Keycodes.isControlModifier keycode then
                ( { model | ctrlDown = True }, effects )

            else if keycode == Keycodes.enter && model.ctrlDown && model.textAreaFocused then
                ( model
                , case model.pinnedVersion of
                    PinnedDynamicallyTo { comment } _ ->
                        effects ++ [ SetPinComment model.resourceIdentifier comment ]

                    _ ->
                        effects
                )

            else
                ( model, effects )

        KeyUp keycode ->
            if Keycodes.isControlModifier keycode then
                ( { model | ctrlDown = False }, effects )

            else
                ( model, effects )

        ClockTicked OneSecond time ->
            ( { model | now = Just time }, effects )

        ClockTicked FiveSeconds _ ->
            ( model
            , effects
                ++ [ FetchResource model.resourceIdentifier
                   , FetchVersionedResources model.resourceIdentifier model.currentPage
                   ]
                ++ fetchDataForExpandedVersions model
            )

        _ ->
            ( model, effects )


<<<<<<< HEAD
update : Message -> ( Model, List Effect ) -> ( Model, List Effect )
=======
update : Message -> ET Model
>>>>>>> ab1c8c6f
update msg =
    TopBar.update msg >> updateBody msg


<<<<<<< HEAD
updateBody : Message -> ( Model, List Effect ) -> ( Model, List Effect )
=======
updateBody : Message -> ET Model
>>>>>>> ab1c8c6f
updateBody action ( model, effects ) =
    case action of
        LoadPage page ->
            ( { model
                | currentPage = Just page
              }
            , effects
                ++ [ FetchVersionedResources model.resourceIdentifier <| Just page
                   , NavigateTo <|
                        Routes.toString <|
                            Routes.Resource { id = model.resourceIdentifier, page = Just page }
                   ]
            )

        ExpandVersionedResource versionID ->
            let
                version : Maybe Models.Version
                version =
                    model.versions.content
                        |> List.Extra.find (.id >> (==) versionID)

                newExpandedState : Bool
                newExpandedState =
                    case version of
                        Just v ->
                            not v.expanded

                        Nothing ->
                            False
            in
            ( updateVersion
                versionID
                (\v ->
                    { v | expanded = newExpandedState }
                )
                model
            , if newExpandedState then
                effects
                    ++ [ FetchInputTo versionID
                       , FetchOutputOf versionID
                       ]

              else
                effects
            )

        GoToRoute route ->
            ( model, effects ++ [ NavigateTo <| Routes.toString route ] )

        PinVersion versionID ->
            let
                version : Maybe Models.Version
                version =
                    model.versions.content
                        |> List.Extra.find (\v -> v.id == versionID)
            in
            ( { model
                | pinnedVersion =
                    Pinned.startPinningTo
                        versionID
                        model.pinnedVersion
              }
            , case version of
                Just v ->
                    effects ++ [ DoPinVersion versionID ]

                Nothing ->
                    effects
            )

        UnpinVersion ->
            ( { model | pinnedVersion = Pinned.startUnpinning model.pinnedVersion }
            , effects ++ [ DoUnpinVersion model.resourceIdentifier ]
            )

        ToggleVersion action versionID ->
            ( updateVersion versionID
                (\v ->
                    { v | enabled = Models.Changing }
                )
                model
            , effects ++ [ DoToggleVersion action versionID ]
            )

        Hover hovered ->
            ( { model | hovered = hovered }, effects )

        CheckRequested isAuthorized ->
            if isAuthorized then
                ( { model | checkStatus = Models.CurrentlyChecking }
                , effects ++ [ DoCheck model.resourceIdentifier ]
                )

            else
                ( model, effects ++ [ RedirectToLogin ] )

        EditComment input ->
            let
                newPinnedVersion =
                    case model.pinnedVersion of
                        PinnedDynamicallyTo { pristineComment } v ->
                            PinnedDynamicallyTo
                                { comment = input
                                , pristineComment = pristineComment
                                }
                                v

                        x ->
                            x
            in
            ( { model | pinnedVersion = newPinnedVersion }, effects )

        SaveComment comment ->
            ( { model | pinCommentLoading = True }
            , effects ++ [ SetPinComment model.resourceIdentifier comment ]
            )

        FocusTextArea ->
            ( { model | textAreaFocused = True }, effects )

        BlurTextArea ->
            ( { model | textAreaFocused = False }, effects )

        _ ->
            ( model, effects )


updateVersion :
    Models.VersionId
    -> (Models.Version -> Models.Version)
    -> Model
    -> Model
updateVersion versionID updateFunc model =
    let
        newVersionsContent : List Models.Version
        newVersionsContent =
            model.versions.content
                |> List.Extra.updateIf (.id >> (==) versionID) updateFunc

        versions : Paginated Models.Version
        versions =
            model.versions
    in
    { model | versions = { versions | content = newVersionsContent } }


permalink : List Concourse.VersionedResource -> Page
permalink versionedResources =
    case List.head versionedResources of
        Nothing ->
            { direction = Concourse.Pagination.Since 0
            , limit = 100
            }

        Just version ->
            { direction = Concourse.Pagination.From version.id
            , limit = List.length versionedResources
            }


view : UserState -> Model -> Html Message
view userState model =
    Html.div []
        [ Html.div
            [ style TopBar.Styles.pageIncludingTopBar, id "page-including-top-bar" ]
<<<<<<< HEAD
            [ TopBar.view userState Nothing model
=======
            [ TopBar.view userState TopBar.Model.None model
>>>>>>> ab1c8c6f
            , Html.div
                [ id "page-below-top-bar"
                , style Resource.Styles.pageBelowTopBar
                ]
                [ subpageView userState model
                , commentBar userState model
                ]
            ]
        ]


subpageView : UserState -> Model -> Html Message
subpageView userState model =
    if model.pageStatus == Err Models.Empty then
        Html.text ""

    else
        Html.div []
            [ header model
            , body userState model
            ]


header : Model -> Html Message
header model =
    let
        lastCheckedView =
            case ( model.now, model.lastChecked ) of
                ( Just now, Just date ) ->
                    viewLastChecked now date

                ( _, _ ) ->
                    Html.text ""
    in
    Html.div
        [ id "page-header"
        , style Resource.Styles.headerBar
        ]
        [ Html.h1
            [ style Resource.Styles.headerResourceName ]
            [ Html.text model.resourceIdentifier.resourceName ]
        , Html.div
            [ style Resource.Styles.headerLastCheckedSection ]
            [ lastCheckedView ]
        , pinBar model
        , paginationMenu model
        ]


body : UserState -> Model -> Html Message
body userState model =
    let
        sectionModel =
            { checkStatus = model.checkStatus
            , checkSetupError = model.checkSetupError
            , checkError = model.checkError
            , hovered = model.hovered
            , userState = userState
            , teamName = model.resourceIdentifier.teamName
            }

        hasCommentBar =
            case model.pinnedVersion of
                PinnedDynamicallyTo _ _ ->
                    True

                _ ->
                    False
    in
    Html.div
        [ id "body", style <| Resource.Styles.body hasCommentBar ]
        [ checkSection sectionModel
        , viewVersionedResources model
        ]


paginationMenu :
    { a
        | versions : Paginated Models.Version
        , resourceIdentifier : Concourse.ResourceIdentifier
        , hovered : Maybe Message.Hoverable
    }
    -> Html Message
paginationMenu { versions, resourceIdentifier, hovered } =
    let
        previousButtonEventHandler =
            case versions.pagination.previousPage of
                Nothing ->
                    []

                Just pp ->
                    [ onClick <| LoadPage pp ]

        nextButtonEventHandler =
            case versions.pagination.nextPage of
                Nothing ->
                    []

                Just np ->
                    let
                        updatedPage =
                            { np | limit = 100 }
                    in
                    [ onClick <| LoadPage updatedPage ]
    in
    Html.div
        [ id "pagination"
        , style Resource.Styles.pagination
        ]
        [ case versions.pagination.previousPage of
            Nothing ->
                Html.div
                    [ style chevronContainer ]
                    [ Html.div
                        [ style <|
                            chevron
                                { direction = "left"
                                , enabled = False
                                , hovered = False
                                }
                        ]
                        []
                    ]

            Just page ->
                Html.div
                    ([ style chevronContainer
                     , onMouseEnter <| Hover <| Just Message.PreviousPageButton
                     , onMouseLeave <| Hover Nothing
                     ]
                        ++ previousButtonEventHandler
                    )
                    [ Html.a
                        [ href <|
                            Routes.toString <|
                                Routes.Resource { id = resourceIdentifier, page = Just page }
                        , attribute "aria-label" "Previous Page"
                        , style <|
                            chevron
                                { direction = "left"
                                , enabled = True
                                , hovered = hovered == Just Message.PreviousPageButton
                                }
                        ]
                        []
                    ]
        , case versions.pagination.nextPage of
            Nothing ->
                Html.div
                    [ style chevronContainer ]
                    [ Html.div
                        [ style <|
                            chevron
                                { direction = "right"
                                , enabled = False
                                , hovered = False
                                }
                        ]
                        []
                    ]

            Just page ->
                Html.div
                    ([ style chevronContainer
                     , onMouseEnter <| Hover <| Just Message.NextPageButton
                     , onMouseLeave <| Hover Nothing
                     ]
                        ++ nextButtonEventHandler
                    )
                    [ Html.a
                        [ href <|
                            Routes.toString <|
                                Routes.Resource { id = resourceIdentifier, page = Just page }
                        , attribute "aria-label" "Next Page"
                        , style <|
                            chevron
                                { direction = "right"
                                , enabled = True
                                , hovered = hovered == Just Message.NextPageButton
                                }
                        ]
                        []
                    ]
        ]


checkSection :
    { a
        | checkStatus : Models.CheckStatus
        , checkSetupError : String
        , checkError : String
        , hovered : Maybe Message.Hoverable
        , userState : UserState
        , teamName : String
    }
    -> Html Message
checkSection ({ checkStatus, checkSetupError, checkError } as model) =
    let
        failingToCheck =
            checkStatus == Models.FailingToCheck

        checkMessage =
            case checkStatus of
                Models.FailingToCheck ->
                    "checking failed"

                Models.CurrentlyChecking ->
                    "currently checking"

                Models.CheckingSuccessfully ->
                    "checking successfully"

        stepBody =
            if failingToCheck then
                if not (String.isEmpty checkSetupError) then
                    [ Html.div [ class "step-body" ]
                        [ Html.pre [] [ Html.text checkSetupError ]
                        ]
                    ]

                else
                    [ Html.div [ class "step-body" ]
                        [ Html.pre [] [ Html.text checkError ]
                        ]
                    ]

            else
                []

        statusIcon =
            case checkStatus of
                Models.CurrentlyChecking ->
                    Spinner.spinner { size = "14px", margin = "7px" }

                _ ->
                    Html.div
                        [ style <|
                            Resource.Styles.checkStatusIcon failingToCheck
                        ]
                        []

        statusBar =
            Html.div
                [ style Resource.Styles.checkBarStatus ]
                [ Html.h3 [] [ Html.text checkMessage ]
                , statusIcon
                ]

        checkBar =
            Html.div
                [ style [ ( "display", "flex" ) ] ]
                [ checkButton model
                , statusBar
                ]
    in
    Html.div [ class "resource-check-status" ] <| checkBar :: stepBody


checkButton :
    { a
        | hovered : Maybe Message.Hoverable
        , userState : UserState
        , teamName : String
        , checkStatus : Models.CheckStatus
    }
    -> Html Message
checkButton ({ hovered, userState, teamName, checkStatus } as params) =
    let
        isHovered =
            hovered == Just Message.CheckButton

        isCurrentlyChecking =
            checkStatus == Models.CurrentlyChecking

        isAnonymous =
            UserState.user userState == Nothing

        isMember =
            UserState.isMember params

        isClickable =
            (isAnonymous || isMember)
                && not isCurrentlyChecking

        isHighlighted =
            (isClickable && isHovered) || isCurrentlyChecking
    in
    Html.div
        ([ style <| Resource.Styles.checkButton isClickable
         , onMouseEnter <| Hover <| Just Message.CheckButton
         , onMouseLeave <| Hover Nothing
         ]
            ++ (if isClickable then
                    [ onClick (CheckRequested isMember) ]

                else
                    []
               )
        )
        [ Html.div [ style <| Resource.Styles.checkButtonIcon isHighlighted ] [] ]


commentBar :
    UserState
    ->
        { a
            | pinnedVersion : Models.PinnedVersion
            , resourceIdentifier : Concourse.ResourceIdentifier
            , hovered : Maybe Message.Hoverable
            , pinCommentLoading : Bool
        }
    -> Html Message
commentBar userState ({ resourceIdentifier, pinnedVersion, hovered, pinCommentLoading } as params) =
    case pinnedVersion of
        PinnedDynamicallyTo commentState v ->
            let
                version =
                    viewVersion
                        [ Html.Attributes.style [ ( "align-self", "center" ) ] ]
                        v
            in
            Html.div
                [ id "comment-bar", style Resource.Styles.commentBar ]
                [ Html.div
                    [ style Resource.Styles.commentBarContent ]
                  <|
                    let
                        header =
                            Html.div
                                [ style Resource.Styles.commentBarHeader ]
                                [ Html.div
                                    [ style
                                        Resource.Styles.commentBarIconContainer
                                    ]
                                    [ Html.div
                                        [ style
                                            Resource.Styles.commentBarMessageIcon
                                        ]
                                        []
                                    , Html.div
                                        [ style
                                            Resource.Styles.commentBarPinIcon
                                        ]
                                        []
                                    ]
                                , version
                                ]
                    in
                    if
                        UserState.isMember
                            { teamName = resourceIdentifier.teamName
                            , userState = userState
                            }
                    then
                        [ header
                        , Html.textarea
                            [ style Resource.Styles.commentTextArea
                            , onInput EditComment
                            , value commentState.comment
                            , placeholder "enter a comment"
                            , onFocus FocusTextArea
                            , onBlur BlurTextArea
                            ]
                            []
                        , Html.button
                            [ style <|
                                let
                                    commentChanged =
                                        commentState.comment
                                            /= commentState.pristineComment
                                in
                                Resource.Styles.commentSaveButton
                                    { isHovered =
                                        not pinCommentLoading
                                            && commentChanged
                                            && hovered
                                            == Just Message.SaveCommentButton
                                    , commentChanged = commentChanged
                                    }
                            , onMouseEnter <| Hover <| Just Message.SaveCommentButton
                            , onMouseLeave <| Hover Nothing
                            , onClick <| SaveComment commentState.comment
                            ]
                            (if pinCommentLoading then
                                [ Spinner.spinner { size = "12px", margin = "0px" } ]

                             else
                                [ Html.text "save" ]
                            )
                        ]

                    else
                        [ header
                        , Html.pre
                            [ style Resource.Styles.commentText ]
                            [ Html.text commentState.pristineComment ]
                        , Html.div [ style [ ( "height", "24px" ) ] ] []
                        ]
                ]

        _ ->
            Html.text ""


pinBar :
    { a
        | pinnedVersion : Models.PinnedVersion
        , hovered : Maybe Message.Hoverable
    }
    -> Html Message
pinBar { pinnedVersion, hovered } =
    let
        pinBarVersion =
            Pinned.stable pinnedVersion

        attrList : List ( Html.Attribute Message, Bool ) -> List (Html.Attribute Message)
        attrList =
            List.filter Tuple.second >> List.map Tuple.first

        isPinnedStatically =
            case pinnedVersion of
                PinnedStaticallyTo _ ->
                    True

                _ ->
                    False

        isPinnedDynamically =
            case pinnedVersion of
                PinnedDynamicallyTo _ _ ->
                    True

                _ ->
                    False
    in
    Html.div
        (attrList
            [ ( id "pin-bar", True )
            , ( style <| Resource.Styles.pinBar { isPinned = ME.isJust pinBarVersion }, True )
            , ( onMouseEnter <| Hover <| Just PinBar, isPinnedStatically )
            , ( onMouseLeave <| Hover Nothing, isPinnedStatically )
            ]
        )
        ([ Html.div
            (attrList
                [ ( id "pin-icon", True )
                , ( style <|
                        Resource.Styles.pinIcon
                            { isPinned = ME.isJust pinBarVersion
                            , isPinnedDynamically = isPinnedDynamically
                            , hover = hovered == Just PinIcon
                            }
                  , True
                  )
                , ( onClick UnpinVersion, isPinnedDynamically )
                , ( onMouseEnter <| Hover <| Just PinIcon, isPinnedDynamically )
                , ( onMouseLeave <| Hover Nothing, True )
                ]
            )
            []
         ]
            ++ (case pinBarVersion of
                    Just v ->
                        [ viewVersion [] v ]

                    _ ->
                        []
               )
            ++ (if hovered == Just PinBar then
                    [ Html.div
                        [ id "pin-bar-tooltip"
                        , style Resource.Styles.pinBarTooltip
                        ]
                        [ Html.text "pinned in pipeline config" ]
                    ]

                else
                    []
               )
        )


viewVersionedResources :
    { a
        | versions : Paginated Models.Version
        , pinnedVersion : Models.PinnedVersion
        , hovered : Maybe Message.Hoverable
    }
    -> Html Message
viewVersionedResources { versions, pinnedVersion, hovered } =
    versions.content
        |> List.map
            (\v ->
                viewVersionedResource
                    { version = v
                    , pinnedVersion = pinnedVersion
                    , hovered = hovered
                    }
            )
        |> Html.ul [ class "list list-collapsable list-enableDisable resource-versions" ]


viewVersionedResource :
    { version : Models.Version
    , pinnedVersion : Models.PinnedVersion
    , hovered : Maybe Message.Hoverable
    }
    -> Html Message
viewVersionedResource { version, pinnedVersion, hovered } =
    let
        pinState =
            case Pinned.pinState version.version version.id pinnedVersion of
                PinnedStatically _ ->
                    PinnedStatically { showTooltip = version.showTooltip }

                x ->
                    x
    in
    Html.li
        (case ( pinState, version.enabled ) of
            ( Disabled, _ ) ->
                [ style [ ( "opacity", "0.5" ) ] ]

            ( _, Models.Disabled ) ->
                [ style [ ( "opacity", "0.5" ) ] ]

            _ ->
                []
        )
        ([ Html.div
            [ style
                [ ( "display", "flex" )
                , ( "margin", "5px 0px" )
                ]
            ]
            [ viewEnabledCheckbox
                { enabled = version.enabled
                , id = version.id
                , pinState = pinState
                }
            , viewPinButton
                { versionID = version.id
                , pinState = pinState
                , hovered = hovered
                }
            , viewVersionHeader
                { id = version.id
                , version = version.version
                , pinnedState = pinState
                }
            ]
         ]
            ++ (if version.expanded then
                    [ viewVersionBody
                        { inputTo = version.inputTo
                        , outputOf = version.outputOf
                        , metadata = version.metadata
                        }
                    ]

                else
                    []
               )
        )


viewVersionBody :
    { a
        | inputTo : List Concourse.Build
        , outputOf : List Concourse.Build
        , metadata : Concourse.Metadata
    }
    -> Html Message
viewVersionBody { inputTo, outputOf, metadata } =
    Html.div
        [ style
            [ ( "display", "flex" )
            , ( "padding", "5px 10px" )
            ]
        ]
        [ Html.div [ class "vri" ] <|
            List.concat
                [ [ Html.div [ style [ ( "line-height", "25px" ) ] ] [ Html.text "inputs to" ] ]
                , viewBuilds <| listToMap inputTo
                ]
        , Html.div [ class "vri" ] <|
            List.concat
                [ [ Html.div [ style [ ( "line-height", "25px" ) ] ] [ Html.text "outputs of" ] ]
                , viewBuilds <| listToMap outputOf
                ]
        , Html.div [ class "vri metadata-container" ]
            [ Html.div [ class "list-collapsable-title" ] [ Html.text "metadata" ]
            , viewMetadata metadata
            ]
        ]


viewEnabledCheckbox :
    { a
        | enabled : Models.VersionEnabledState
        , id : Models.VersionId
        , pinState : VersionPinState
    }
    -> Html Message
viewEnabledCheckbox ({ enabled, id, pinState } as params) =
    let
        clickHandler =
            case enabled of
                Models.Enabled ->
                    [ onClick <| ToggleVersion Message.Disable id ]

                Models.Changing ->
                    []

                Models.Disabled ->
                    [ onClick <| ToggleVersion Message.Enable id ]
    in
    Html.div
        ([ Html.Attributes.attribute "aria-label" "Toggle Resource Version Enabled"
         , style <| Resource.Styles.enabledCheckbox params
         ]
            ++ clickHandler
        )
        (case enabled of
            Models.Enabled ->
                []

            Models.Changing ->
                [ Spinner.spinner { size = "12.5px", margin = "6.25px" } ]

            Models.Disabled ->
                []
        )


viewPinButton :
    { versionID : Models.VersionId
    , pinState : VersionPinState
    , hovered : Maybe Message.Hoverable
    }
    -> Html Message
viewPinButton { versionID, pinState, hovered } =
    let
        eventHandlers =
            case pinState of
                Enabled ->
                    [ onClick <| PinVersion versionID ]

                PinnedDynamically ->
                    [ onClick UnpinVersion ]

                PinnedStatically _ ->
                    [ onMouseOver <| Hover <| Just PinButton
                    , onMouseOut <| Hover Nothing
                    ]

                Disabled ->
                    []

                InTransition ->
                    []
    in
    Html.div
        ([ Html.Attributes.attribute "aria-label" "Pin Resource Version"
         , style <| Resource.Styles.pinButton pinState
         ]
            ++ eventHandlers
        )
        (case pinState of
            PinnedStatically _ ->
                if hovered == Just PinButton then
                    [ Html.div
                        [ style Resource.Styles.pinButtonTooltip ]
                        [ Html.text "enable via pipeline config" ]
                    ]

                else
                    []

            InTransition ->
                [ Spinner.spinner { size = "12.5px", margin = "6.25px" } ]

            _ ->
                []
        )


viewVersionHeader :
    { a
        | id : Models.VersionId
        , version : Concourse.Version
        , pinnedState : VersionPinState
    }
    -> Html Message
viewVersionHeader { id, version, pinnedState } =
    Html.div
        [ onClick <| ExpandVersionedResource id
        , style <| Resource.Styles.versionHeader pinnedState
        ]
        [ viewVersion [] version ]


viewVersion : List (Html.Attribute Message) -> Concourse.Version -> Html Message
viewVersion attrs version =
    version
        |> Dict.map (always Html.text)
        |> DictView.view attrs


viewMetadata : Concourse.Metadata -> Html Message
viewMetadata metadata =
    Html.dl [ class "build-metadata" ]
        (List.concatMap viewMetadataField metadata)


viewMetadataField : Concourse.MetadataField -> List (Html a)
viewMetadataField field =
    [ Html.dt [] [ Html.text field.name ]
    , Html.dd []
        [ Html.pre [ class "metadata-field" ] [ Html.text field.value ]
        ]
    ]


listToMap : List Concourse.Build -> Dict.Dict String (List Concourse.Build)
listToMap builds =
    let
        insertBuild =
            \build dict ->
                let
                    jobName =
                        case build.job of
                            Nothing ->
                                Debug.crash "Jobless builds shouldn't appear on this page!" ""

                            Just job ->
                                job.jobName

                    oldList =
                        Dict.get jobName dict

                    newList =
                        case oldList of
                            Nothing ->
                                [ build ]

                            Just list ->
                                list ++ [ build ]
                in
                Dict.insert jobName newList dict
    in
    List.foldr insertBuild Dict.empty builds


viewBuilds : Dict.Dict String (List Concourse.Build) -> List (Html Message)
viewBuilds buildDict =
    List.concatMap (viewBuildsByJob buildDict) <| Dict.keys buildDict


viewLastChecked : Time -> Date -> Html a
viewLastChecked now date =
    let
        ago =
            Duration.between (Date.toTime date) now
    in
    Html.table [ id "last-checked" ]
        [ Html.tr
            []
            [ Html.td [] [ Html.text "checked" ]
            , Html.td [ title (Date.Format.format "%b %d %Y %I:%M:%S %p" date) ]
                [ Html.span [] [ Html.text (Duration.format ago ++ " ago") ] ]
            ]
        ]


viewBuildsByJob : Dict.Dict String (List Concourse.Build) -> String -> List (Html Message)
viewBuildsByJob buildDict jobName =
    let
        oneBuildToLi =
            \build ->
                case build.job of
                    Nothing ->
                        Html.li [ class <| Concourse.BuildStatus.show build.status ]
                            [ Html.text <| "#" ++ build.name ]

                    Just job ->
                        let
                            link =
                                Routes.Build
                                    { id =
                                        { teamName = job.teamName
                                        , pipelineName = job.pipelineName
                                        , jobName = job.jobName
                                        , buildName = build.name
                                        }
                                    , highlight = Routes.HighlightNothing
                                    }
                        in
                        Html.li [ class <| Concourse.BuildStatus.show build.status ]
                            [ Html.a
                                [ StrictEvents.onLeftClick <| GoToRoute link
                                , href (Routes.toString link)
                                ]
                                [ Html.text <| "#" ++ build.name ]
                            ]
    in
    [ Html.h3 [ class "man pas ansi-bright-black-bg" ] [ Html.text jobName ]
    , Html.ul [ class "builds-list" ]
        (case Dict.get jobName buildDict of
            Nothing ->
                []

            -- never happens
            Just buildList ->
                List.map oneBuildToLi buildList
        )
    ]


fetchDataForExpandedVersions : Model -> List Effect
fetchDataForExpandedVersions model =
    model.versions.content
        |> List.filter .expanded
        |> List.concatMap (\v -> [ FetchInputTo v.id, FetchOutputOf v.id ])<|MERGE_RESOLUTION|>--- conflicted
+++ resolved
@@ -29,10 +29,7 @@
 import Dict
 import DictView
 import Duration exposing (Duration)
-<<<<<<< HEAD
-=======
 import EffectTransformer exposing (ET)
->>>>>>> ab1c8c6f
 import Html exposing (Html)
 import Html.Attributes
     exposing
@@ -495,20 +492,12 @@
             ( model, effects )
 
 
-<<<<<<< HEAD
-update : Message -> ( Model, List Effect ) -> ( Model, List Effect )
-=======
 update : Message -> ET Model
->>>>>>> ab1c8c6f
 update msg =
     TopBar.update msg >> updateBody msg
 
 
-<<<<<<< HEAD
-updateBody : Message -> ( Model, List Effect ) -> ( Model, List Effect )
-=======
 updateBody : Message -> ET Model
->>>>>>> ab1c8c6f
 updateBody action ( model, effects ) =
     case action of
         LoadPage page ->
@@ -674,11 +663,7 @@
     Html.div []
         [ Html.div
             [ style TopBar.Styles.pageIncludingTopBar, id "page-including-top-bar" ]
-<<<<<<< HEAD
             [ TopBar.view userState Nothing model
-=======
-            [ TopBar.view userState TopBar.Model.None model
->>>>>>> ab1c8c6f
             , Html.div
                 [ id "page-below-top-bar"
                 , style Resource.Styles.pageBelowTopBar
