--- conflicted
+++ resolved
@@ -45,10 +45,7 @@
                 Build.init
                     { csrfToken = ""
                     , highlight = Routes.HighlightNothing
-<<<<<<< HEAD
                     , route = Routes.Build "team" "pipeline" "job" "1" Routes.HighlightNothing
-=======
->>>>>>> 77eeea1d
                     }
                     (Models.JobBuildPage
                         { teamName = "team"
